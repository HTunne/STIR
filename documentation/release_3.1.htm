--- conflicted
+++ resolved
@@ -149,14 +149,9 @@
 <li><tt>list_image_info</tt> now has options to list exam info, or only part of the information (as <tt>list_projdata_info</tt>).</li>
 <li><tt>list_lm_countrates</tt> is a new list mode utility to output total counts per specified time interval.</li>
 <li>List-mode classes for Siemens ECAT8 (32-bit).</li>
-<<<<<<< HEAD
-<li>add Verbosity level (currently only to be set from interactive languages)</li
+<li>add Verbosity level (currently only to be set from interactive languages)</li>
 <li>Added the anatomical parallel level sets (PLS) prior. If an uniform anatomical image is provided it will work as a (smoothed) total variation (TV) prior. </li>
-<li>We added <code>SeparableGaussianArrayFilter</code> and <code>SeparableGaussianImageFilter</code>. This filter constructs the kernel by sampling a Gaussian. It is therefore different from the Metz filter with power 0, as that is constructed by sampling a Gaussian in frequency space (and can therefore have negative values in image space).
-=======
-<li>add Verbosity level (currently only to be set from interactive languages)</li>
-<li>Added the anatomical parallel level sets (PLS) prior. If an uniform anatomical image is provided it will work as a (smoothed) total variation (TV) prior </li>
->>>>>>> 067c5c32
+<li>We added <code>SeparableGaussianArrayFilter</code> and <code>SeparableGaussianImageFilter</code>. This filter constructs the kernel by sampling a Gaussian. It is therefore different from the Metz filter with power 0, as that is constructed by sampling a Gaussian in frequency space (and can therefore have negative values in image space).</li>
 <li>New IO:
   <ul>
     <li>GATE compatibility layer. ROOT files from cylindricalPET and ECAT simulated scanners can be imported as listmode files. Some simple options are provided, like exclude scattered or randoms. </li>
