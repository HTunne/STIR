/*
    Copyright (C) 2016, 2020, University College London
    This file is part of STIR.

    This file is free software; you can redistribute it and/or modify
    it under the terms of the GNU Lesser General Public License as published by
    the Free Software Foundation; either version 2.1 of the License, or
    (at your option) any later version.

    This file is distributed in the hope that it will be useful,
    but WITHOUT ANY WARRANTY; without even the implied warranty of
    MERCHANTABILITY or FITNESS FOR A PARTICULAR PURPOSE.  See the
    GNU Lesser General Public License for more details.

    See STIR/LICENSE.txt for details
*/
/*!
  \file
  \ingroup buildblock
  \brief  This file declares the class stir::ExamInfo
  \author Kris Thielemans
  \author Nikos Efthimiou
*/

START_NAMESPACE_STIR

ExamInfo*
ExamInfo::clone() const
{
  return static_cast<ExamInfo*>(new ExamInfo(*this));
}

shared_ptr<ExamInfo>
ExamInfo::
create_shared_clone() const
{
  shared_ptr<ExamInfo> sptr(this->clone());
  return sptr;
}

void
ExamInfo::set_low_energy_thres(float new_val)
{
    low_energy_thres = new_val;
}

void
ExamInfo::set_high_energy_thres(float new_val)
{
    up_energy_thres = new_val;
}

void
ExamInfo::set_calibration_factor( const float cal_val)
{
    calibration_factor = cal_val;
}

void
ExamInfo::set_radionuclide(const std::string& name)
{
    radionuclide = name;
}

float
ExamInfo::get_low_energy_thres() const
{
    return low_energy_thres;
}

float
ExamInfo::get_high_energy_thres() const
{
    return up_energy_thres;
}

<<<<<<< HEAD
float
ExamInfo::get_calibration_factor() const
{
    return this->calibration_factor;
}

std::string
ExamInfo::get_radionuclide() const
{
    return radionuclide;
}
=======
void
ExamInfo::set_energy_information_from(const ExamInfo& other)
{
  this->up_energy_thres = other.up_energy_thres;
  this->low_energy_thres = other.low_energy_thres;
}

>>>>>>> abd59922
END_NAMESPACE_STIR<|MERGE_RESOLUTION|>--- conflicted
+++ resolved
@@ -74,7 +74,6 @@
     return up_energy_thres;
 }
 
-<<<<<<< HEAD
 float
 ExamInfo::get_calibration_factor() const
 {
@@ -86,7 +85,7 @@
 {
     return radionuclide;
 }
-=======
+
 void
 ExamInfo::set_energy_information_from(const ExamInfo& other)
 {
@@ -94,5 +93,4 @@
   this->low_energy_thres = other.low_energy_thres;
 }
 
->>>>>>> abd59922
 END_NAMESPACE_STIR