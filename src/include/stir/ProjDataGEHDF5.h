//
//
/*!

  \file
  \ingroup projdata
  \ingroup GE
  \brief Declaration of class stir::GE::RDF_HDF5::ProjDataFromGEHDF5

  \author Palak Wadhwa
  \author Nikos Efthimiou
  \author Kris Thielemans


*/
/*  Copyright (C) 2018-2019 University College London
    Copyright (C) 2018-2019 University of Leeds
    Copyright (C) 2018-2019 University of Hull
    This file is part of STIR.

    This file is free software; you can redistribute it and/or modify
    it under the terms of the GNU Lesser General Public License as published by
    the Free Software Foundation; either version 2.1 of the License, or
    (at your option) any later version.

    This file is distributed in the hope that it will be useful,
    but WITHOUT ANY WARRANTY; without even the implied warranty of
    MERCHANTABILITY or FITNESS FOR A PARTICULAR PURPOSE.  See the
    GNU Lesser General Public License for more details.

    See STIR/LICENSE.txt for details
*/
#ifndef __ProjDataGEHDF5_H__
#define __ProjDataGEHDF5_H__

#include "stir/ProjData.h"
#include "stir/IO/GEHDF5Wrapper.h"
#include "stir/Array.h"

START_NAMESPACE_STIR

namespace GE {
namespace RDF_HDF5 {


/*!
  \ingroup projdata
  \ingroup GE
  \brief A class which reads projection data from a GE HDF5
  sinogram file.
*/
class ProjDataGEHDF5 : public ProjData
{
public:

    explicit ProjDataGEHDF5(const std::string& input_filename);

<<<<<<< HEAD
    explicit ProjDataGEHDF5(shared_ptr<const ProjDataInfo> input_proj_data_info_sptr,
                              const std::string& input_filename);

    explicit ProjDataGEHDF5(shared_ptr<const ProjDataInfo> input_proj_data_info_sptr,
                              shared_ptr<GEHDF5Wrapper> input_hdf5_sptr);

    explicit ProjDataGEHDF5
      (shared_ptr<const ExamInfo> input_exam_info_sptr,
                              shared_ptr<const ProjDataInfo> input_proj_data_info_sptr,
                              shared_ptr<GEHDF5Wrapper> input_hdf5);
=======
    explicit ProjDataGEHDF5(shared_ptr<GEHDF5Wrapper> input_hdf5_sptr);
>>>>>>> 57b7778a

private:
    //! called to get data from m_input_hdf5_sptr
    void initialise_from_wrapper();

    unsigned int find_segment_offset(const int segment_num) const;
    //! Set Viewgram<float>
    Succeeded set_viewgram(const Viewgram<float>& v);
    //! Set Sinogram<float>
    Succeeded set_sinogram(const Sinogram<float>& s);
    //! Get Viewgram<float>
    Viewgram<float> get_viewgram(const int view_num, const int segment_num,const bool make_num_tangential_poss_odd=false) const;
    //! Get Sinogram<float>
    Sinogram<float> get_sinogram(const int ax_pos_num, const int sergment_num,const bool make_num_tangential_poss_odd=false) const;
    //! Get the segment sequence
    std::vector<int> get_segment_sequence_in_hdf5() const;
    std::vector< unsigned int > seg_ax_offset;
    unsigned int find_segment_index_in_sequence(const int segment_num) const;
    //! Cache the segment sequence of the GE data.
    //! \author Kris Thielemans
    void initialise_segment_sequence();

    void initialise_ax_pos_offset();

    void initialise_viewgram_buffer();
    //! Handler of the HDF5 input data and header
    shared_ptr<GEHDF5Wrapper> m_input_hdf5_sptr;

    std::vector< int > segment_sequence;
    std::vector<Array<3,unsigned char> > tof_data;
};

} // namespace
}
END_NAMESPACE_STIR


#endif<|MERGE_RESOLUTION|>--- conflicted
+++ resolved
@@ -55,20 +55,7 @@
 
     explicit ProjDataGEHDF5(const std::string& input_filename);
 
-<<<<<<< HEAD
-    explicit ProjDataGEHDF5(shared_ptr<const ProjDataInfo> input_proj_data_info_sptr,
-                              const std::string& input_filename);
-
-    explicit ProjDataGEHDF5(shared_ptr<const ProjDataInfo> input_proj_data_info_sptr,
-                              shared_ptr<GEHDF5Wrapper> input_hdf5_sptr);
-
-    explicit ProjDataGEHDF5
-      (shared_ptr<const ExamInfo> input_exam_info_sptr,
-                              shared_ptr<const ProjDataInfo> input_proj_data_info_sptr,
-                              shared_ptr<GEHDF5Wrapper> input_hdf5);
-=======
     explicit ProjDataGEHDF5(shared_ptr<GEHDF5Wrapper> input_hdf5_sptr);
->>>>>>> 57b7778a
 
 private:
     //! called to get data from m_input_hdf5_sptr
