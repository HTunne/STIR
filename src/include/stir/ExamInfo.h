--- conflicted
+++ resolved
@@ -57,15 +57,11 @@
 
   ExamInfo()
     : start_time_in_secs_since_1970(0.),
-<<<<<<< HEAD
-    low_energy_thres(-1),
-    up_energy_thres(-1),
+
     calibration_factor(1.)
-  
-=======
     low_energy_thres(-1.F),
     up_energy_thres(-1.F)
->>>>>>> b5ed62bf
+
     {
   }
 
