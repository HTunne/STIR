#include "stir/scatter/ScatterEstimation.h"

START_NAMESPACE_STIR

void
ScatterEstimation::
set_input_proj_data_sptr(const shared_ptr<ProjData> arg)
{
  this->_already_setup = false;
    this->input_projdata_sptr = arg;
}

void
ScatterEstimation::
set_reconstruction_method_sptr(const shared_ptr<Reconstruction < DiscretisedDensity < 3, float > > > arg)
{
  this->_already_setup = false;
    this->reconstruction_template_sptr = arg;
}

void
ScatterEstimation::
set_attenuation_image_sptr(const shared_ptr<const DiscretisedDensity<3,float> > arg)
{
  this->_already_setup = false;
    this->atten_image_sptr = arg;
}

void
ScatterEstimation::
set_background_proj_data_sptr(const shared_ptr<ProjData> arg)
{
  this->_already_setup = false;
    this->back_projdata_sptr = arg;
}

void
ScatterEstimation::
set_initial_activity_image_sptr(const shared_ptr<const DiscretisedDensity<3,float> > arg)
{
<<<<<<< HEAD
    this->current_activity_image_sptr.reset(arg->clone());
=======
  this->_already_setup = false;
    this->current_activity_image_sptr = arg;
>>>>>>> 23f4c21b
}

void
ScatterEstimation::
set_mask_image_sptr(const shared_ptr<const DiscretisedDensity<3, float> > arg)
{
  this->_already_setup = false;
    this->mask_image_sptr = arg;
}

void
ScatterEstimation::
set_mask_proj_data_sptr(const shared_ptr<ProjData> arg)
{
  this->_already_setup = false;
    this->mask_projdata_sptr = arg;
}

void
ScatterEstimation::
set_scatter_simulation_method_sptr(const shared_ptr<ScatterSimulation > arg)
{
  this->_already_setup = false;
    this->scatter_simulation_sptr = arg;
}

void
ScatterEstimation::
set_num_iterations(int arg)
{
  this->num_scatter_iterations = arg;
}

END_NAMESPACE_STIR<|MERGE_RESOLUTION|>--- conflicted
+++ resolved
@@ -38,12 +38,8 @@
 ScatterEstimation::
 set_initial_activity_image_sptr(const shared_ptr<const DiscretisedDensity<3,float> > arg)
 {
-<<<<<<< HEAD
+  this->_already_setup = false;
     this->current_activity_image_sptr.reset(arg->clone());
-=======
-  this->_already_setup = false;
-    this->current_activity_image_sptr = arg;
->>>>>>> 23f4c21b
 }
 
 void
