# Copyright 2012 Kris Thielemans
# Copyright 2014, 2018 University College London
# This file is part of STIR.
#
# This file is free software; you can redistribute it and/or modify
# it under the terms of the GNU Lesser General Public License as published by
# the Free Software Foundation; either version 2.1 of the License, or
# (at your option) any later version.
#
# This file is distributed in the hope that it will be useful,
# but WITHOUT ANY WARRANTY; without even the implied warranty of
# MERCHANTABILITY or FITNESS FOR A PARTICULAR PURPOSE.  See the
# GNU Lesser General Public License for more details.
#
# See STIR/LICENSE.txt for details

# cmake file for building interfaces to STIR using SWIG. See the STIR User's Guide and http://www.cmake.org.

set(dir swig)

if(BUILD_SWIG_PYTHON OR BUILD_SWIG_OCTAVE OR BUILD_SWIG_MATLAB)

  FIND_PACKAGE(SWIG 3.0 REQUIRED)
  INCLUDE("${SWIG_USE_FILE}")

  SET(CMAKE_SWIG_FLAGS -DSTART_NAMESPACE_STIR=\"namespace stir {\" -DEND_NAMESPACE_STIR=\"}\")

  SET_SOURCE_FILES_PROPERTIES(stir.i PROPERTIES CPLUSPLUS ON)
  # some include files in STIR have "#ifdef SWIG" statements, so we defined the variable here
  add_definitions(-D SWIG)

  if(BUILD_DOCUMENTATION)
    # We use doxy2swig to convert the doxygen-generated xml to a swig file
    # Note the "standard" CMake trick of first adding a custom command that generates a file, and then
    # a custom target that depends on the file.
    add_custom_command(
      OUTPUT STIR_DOXY2SWIG.i
      DEPENDS RUN_DOXYGEN
      COMMAND ${PYTHON_EXECUTABLE}
          ${CMAKE_SOURCE_DIR}/external_helpers/doxy2swig/doxy2swig.py -c
          ${CMAKE_BINARY_DIR}/xml/index.xml
          STIR_DOXY2SWIG.i
    )
    add_custom_target(
      RUN_DOXY2SWIG
      DEPENDS STIR_DOXY2SWIG.i)
    # Set a variable that will be passed to SWIG. It specifies the location of the generated .i file.
    # We need some interesting "escaping" to be able to pass a quoted string as a preprocessor variable to SWIG.
    # (The value of the preprocessor variables needs to have the quotes, as SWIG doesn't
    # substitute preprocessor variables inside quotes).
    # (SWIG_DOXY_OPTIONS will be empty if BUILD_DOCUMENTATION is off).
    set(SWIG_DOXY_OPTIONS -DDOXY2SWIG_XML_INCLUDE_FILE="\\\"${CMAKE_CURRENT_BINARY_DIR}/STIR_DOXY2SWIG.i\\\"")
    # Set a variable that will be used below to indicate dependency on the generated .i
    # (It will be empty if BUILD_DOCUMENTATION is off).
    set(SWIG_DOXY_TARGET RUN_DOXY2SWIG) # ${CMAKE_CURRENT_BINARY_DIR}/STIR_DOXY2SWIG.i)

    #configure_file(stir.i.in ${CMAKE_CURRENT_BINARY_DIR}/stir.i)
  endif()

endif()

if(BUILD_SWIG_PYTHON)

  # find Python interpreter. Needed for tests, and best to enforce consistency anyway.
  find_package(PythonInterp)
  # find libraries and include files
  # TODO would be better to use target_include_directories
  FIND_PACKAGE(PythonLibs REQUIRED)
  INCLUDE_DIRECTORIES(${PYTHON_INCLUDE_PATH})
  FIND_PACKAGE(Numpy REQUIRED)
  INCLUDE_DIRECTORIES(${NUMPY_INCLUDE_DIRS})
  # TODO probably better to call the module stirpy or something
  # TODO -builtin option only appropriate for python
  # while the next statement sets it for all modules called stir
  SET(SWIG_MODULE_stir_EXTRA_FLAGS -builtin ${SWIG_DOXY_OPTIONS})
  if (CMAKE_VERSION VERSION_LESS "3.8")
    SWIG_ADD_MODULE(stir python stir.i ${STIR_REGISTRIES})
  else()
    SWIG_ADD_LIBRARY(stir LANGUAGE python TYPE MODULE SOURCES stir.i ${STIR_REGISTRIES})
  endif()
  SWIG_LINK_LIBRARIES(stir ${STIR_LIBRARIES} ${PYTHON_LIBRARIES})
  SET_TARGET_PROPERTIES(${SWIG_MODULE_stir_REAL_NAME} PROPERTIES
        LINK_FLAGS "${OpenMP_EXE_LINKER_FLAGS}")  
  if (SWIG_DOXY_TARGET)
    add_dependencies(${SWIG_MODULE_stir_REAL_NAME} ${SWIG_DOXY_TARGET})
  endif()
  CONFIGURE_FILE(./pyfragments.swg ./ COPYONLY)

  set(PYTHON_DEST ${CMAKE_INSTALL_PREFIX}/python CACHE PATH "Destination for python module")
  INSTALL(TARGETS ${SWIG_MODULE_stir_REAL_NAME} DESTINATION ${PYTHON_DEST})
  INSTALL(FILES ${CMAKE_CURRENT_BINARY_DIR}/stir.py  DESTINATION ${PYTHON_DEST})
  INSTALL(FILES stirextra.py  DESTINATION ${PYTHON_DEST})

endif(BUILD_SWIG_PYTHON)

if (BUILD_SWIG_OCTAVE)
  # we will use mkoctfile to get configuration info, but not use it for the actual build.
  # it'd be hard to get cmake to work with that (specifying all STIR flags and libraries for instance)
  # also, mkoctfile currently doesn't take .so files

  FIND_PROGRAM(MKOCTFILE mkoctfile)
  IF(NOT MKOCTFILE)
    MESSAGE(FATAL_ERROR "mkoctfile was not found. We need it to build the STIR interface for Octave.")
  ENDIF(NOT MKOCTFILE)

  # TODO need to test if SHARED is on

  # this doesn't exist in standard cmake and we don't need it I guess
  #FIND_PACKAGE(Octave)

  # get necessary include/link flags and libraries

  EXECUTE_PROCESS(COMMAND ${MKOCTFILE} -p INCFLAGS       OUTPUT_VARIABLE OCTAVE_INCFLAGS)
  EXECUTE_PROCESS(COMMAND ${MKOCTFILE} -p OCTAVE_LFLAGS  OUTPUT_VARIABLE OCTAVE_LINKFLAGS)
  EXECUTE_PROCESS(COMMAND ${MKOCTFILE} -p OCTAVE_LIBS    OUTPUT_VARIABLE OCTAVE_LIBS)
  # get rid of newlines
  string(REGEX REPLACE "[\r\n]" ""  OCTAVE_INCFLAGS ${OCTAVE_INCFLAGS})

  #    SET(OCTAVE_FOUND TRUE)
  SET(OCTAVE_LIBS ${OCT_LINKFLAGS} ${OCTAVE_LIBS})
  SET(OCTAVE_SUFFIX ".oct")
  SET(OCTAVE_PREFIX "")

  SET(SWIG_MODULE_stiroct_EXTRA_FLAGS -module stiroct ${SWIG_DOXY_OPTIONS})
  if (CMAKE_VERSION VERSION_LESS "3.8")
    SWIG_ADD_MODULE(stiroct octave stir.i ${STIR_REGISTRIES})
  else()
    SWIG_ADD_LIBRARY(stiroct LANGUAGE octave TYPE MODULE SOURCES stir.i ${STIR_REGISTRIES})
  endif()
  SET_TARGET_PROPERTIES(${SWIG_MODULE_stiroct_REAL_NAME} PROPERTIES SUFFIX ${OCTAVE_SUFFIX} PREFIX "${OCTAVE_PREFIX}")
  SWIG_LINK_LIBRARIES(stiroct ${STIR_LIBRARIES} ${OCTAVE_LIBRARIES})
  if (SWIG_DOXY_TARGET)
    add_dependencies(${SWIG_MODULE_stiroct_REAL_NAME} ${SWIG_DOXY_TARGET})
  endif()

  # add OCTAVE_INCFLAGS to swig-generated file only, not to all files as 
  # 1) we don't need it at the moment 2) we'd need to change from -Ibla to bla
  #INCLUDE_DIRECTORIES(${OCTAVE_INCLUDE_PATH})
  SET_SOURCE_FILES_PROPERTIES( ${swig_generated_file_fullname}
        PROPERTIES COMPILE_FLAGS ${OCTAVE_INCFLAGS})

  set(OCTAVE_DEST ${CMAKE_INSTALL_PREFIX}/octave CACHE PATH "Destination for Octave module")
  INSTALL(TARGETS ${SWIG_MODULE_stiroct_REAL_NAME} DESTINATION ${OCTAVE_DEST})

endif (BUILD_SWIG_OCTAVE)

if (BUILD_SWIG_MATLAB)

  set(module_name stir)
<<<<<<< HEAD
  SET(SWIG_MODULE_stirMATLAB_EXTRA_FLAGS -module ${module_name} -mexname stirMATLAB_wrap)
  SWIG_ADD_MODULE(stirMATLAB matlab stir.i ${STIR_REGISTRIES})
  if (WIN32)
     set (Matlab_CXXLINKER_FLAGS "/EXPORT:mexFunction")
  endif()
     
=======
  SET(SWIG_MODULE_stirMATLAB_EXTRA_FLAGS -module ${module_name} ${SWIG_DOXY_OPTIONS})
  if (CMAKE_VERSION VERSION_LESS "3.8")
    SWIG_ADD_MODULE(stirMATLAB matlab stir.i ${STIR_REGISTRIES})
  else()
    SWIG_ADD_LIBRARY(stirMATLAB LANGUAGE matlab TYPE MODULE SOURCES stir.i ${STIR_REGISTRIES})
  endif()
>>>>>>> 8612517c
  SET_TARGET_PROPERTIES(${SWIG_MODULE_stirMATLAB_REAL_NAME} PROPERTIES
        SUFFIX "_wrap.${MATLAB_MEX_EXT}" PREFIX "${MATLAB_PREFIX}"
        LINK_FLAGS "${Matlab_CXXLINKER_FLAGS} ${OpenMP_EXE_LINKER_FLAGS}"
        FOLDER "Matlab")  
<<<<<<< HEAD
  SWIG_LINK_LIBRARIES(stirMATLAB ${STIR_LIBRARIES}  ${Matlab_LIBRARIES})
=======
  if (SWIG_DOXY_TARGET)
    add_dependencies(${SWIG_MODULE_stirMATLAB_REAL_NAME} ${SWIG_DOXY_TARGET})
  endif()
  SWIG_LINK_LIBRARIES(stirMATLAB ${STIR_LIBRARIES}  ${MATLAB_LIBRARIES})
>>>>>>> 8612517c

  include_directories(${Matlab_INCLUDE_DIRS})
  # disabled, as currently set via add_definitions in main CMakeLists.txt
  #SET_SOURCE_FILES_PROPERTIES( ${swig_generated_file_fullname}
  #      PROPERTIES COMPILE_FLAGS "${MATLAB_CXXFLAGS}")

  set(MATLAB_DEST ${CMAKE_INSTALL_PREFIX}/matlab CACHE PATH "Destination for Matlab module (relative to CMAKE_INSTALL_PREFIX)")
  INSTALL(TARGETS ${SWIG_MODULE_stirMATLAB_REAL_NAME} DESTINATION ${MATLAB_DEST})
  INSTALL(DIRECTORY ${CMAKE_CURRENT_BINARY_DIR}/+${module_name} DESTINATION ${MATLAB_DEST})
  file(GLOB SwigMatlabFiles "${CMAKE_CURRENT_BINARY_DIR}/Swig*.m")
  INSTALL(FILES ${SwigMatlabFiles} DESTINATION ${MATLAB_DEST})
  
endif (BUILD_SWIG_MATLAB)<|MERGE_RESOLUTION|>--- conflicted
+++ resolved
@@ -147,33 +147,24 @@
 if (BUILD_SWIG_MATLAB)
 
   set(module_name stir)
-<<<<<<< HEAD
-  SET(SWIG_MODULE_stirMATLAB_EXTRA_FLAGS -module ${module_name} -mexname stirMATLAB_wrap)
-  SWIG_ADD_MODULE(stirMATLAB matlab stir.i ${STIR_REGISTRIES})
-  if (WIN32)
-     set (Matlab_CXXLINKER_FLAGS "/EXPORT:mexFunction")
-  endif()
-     
-=======
   SET(SWIG_MODULE_stirMATLAB_EXTRA_FLAGS -module ${module_name} ${SWIG_DOXY_OPTIONS})
+  # TODO depending on SWIG version add "-mexname stirMATLAB_wrap" above
   if (CMAKE_VERSION VERSION_LESS "3.8")
     SWIG_ADD_MODULE(stirMATLAB matlab stir.i ${STIR_REGISTRIES})
   else()
     SWIG_ADD_LIBRARY(stirMATLAB LANGUAGE matlab TYPE MODULE SOURCES stir.i ${STIR_REGISTRIES})
   endif()
->>>>>>> 8612517c
+  if (WIN32)
+     set (Matlab_CXXLINKER_FLAGS "/EXPORT:mexFunction")
+  endif()
   SET_TARGET_PROPERTIES(${SWIG_MODULE_stirMATLAB_REAL_NAME} PROPERTIES
         SUFFIX "_wrap.${MATLAB_MEX_EXT}" PREFIX "${MATLAB_PREFIX}"
         LINK_FLAGS "${Matlab_CXXLINKER_FLAGS} ${OpenMP_EXE_LINKER_FLAGS}"
         FOLDER "Matlab")  
-<<<<<<< HEAD
-  SWIG_LINK_LIBRARIES(stirMATLAB ${STIR_LIBRARIES}  ${Matlab_LIBRARIES})
-=======
   if (SWIG_DOXY_TARGET)
     add_dependencies(${SWIG_MODULE_stirMATLAB_REAL_NAME} ${SWIG_DOXY_TARGET})
   endif()
-  SWIG_LINK_LIBRARIES(stirMATLAB ${STIR_LIBRARIES}  ${MATLAB_LIBRARIES})
->>>>>>> 8612517c
+  SWIG_LINK_LIBRARIES(stirMATLAB ${STIR_LIBRARIES}  ${Matlab_LIBRARIES})
 
   include_directories(${Matlab_INCLUDE_DIRS})
   # disabled, as currently set via add_definitions in main CMakeLists.txt
