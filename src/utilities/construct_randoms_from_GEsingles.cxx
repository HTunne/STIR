/*!

  \file
  \ingroup utilities
  \ingroup GE
  \brief Construct randoms as a product of singles estimates

  Dead-time is not taken into account.

  \todo We currently assume F-18 for decay.

  \todo This file is somewhat preliminary. Main functionality needs to moved elsewhere.
  There is hardly anything GE-specific here anyway (only reading the data).

  \author Palak Wadhwa
  \author Kris Thielemans

*/
/*
  Copyright (C) 2001- 2012, Hammersmith Imanet Ltd
  Copyright (C) 2017- 2019, University of Leeds
  Copyright (C) 2020, University College London
  This file is part of STIR.

  This file is free software; you can redistribute it and/or modify
  it under the terms of the GNU General Public License as published by
  the Free Software Foundation; either version 2.0 of the License, or
  (at your option) any later version.

  This file is distributed in the hope that it will be useful,
  but WITHOUT ANY WARRANTY; without even the implied warranty of
  MERCHANTABILITY or FITNESS FOR A PARTICULAR PURPOSE.  See the
  GNU General Public License for more details.

  See STIR/LICENSE.txt for details
*/

#include "stir/ML_norm.h"

#include "stir/ProjDataInterfile.h"
#include "stir/decay_correction_factor.h"
#include "stir/ExamInfo.h"
#include "stir/ProjDataInfoCylindricalNoArcCorr.h"
#include "stir/Scanner.h"
#include "stir/Bin.h"
#include "stir/Sinogram.h"
#include "stir/IndexRange2D.h"
#include "stir/IO/GEHDF5Wrapper.h"
#include "stir/info.h"
#include <iostream>
#include <string>
#include "stir/data/SinglesRatesFromGEHDF5.h"
#include <boost/format.hpp>

#ifndef STIR_NO_NAMESPACES
using std::cerr;
using std::endl;
using std::ofstream;
using std::ifstream;
using std::fstream;
using std::string;
using std::ios;
#endif

USING_NAMESPACE_STIR

int main(int argc, char **argv)
{
  if (argc!=4 && argc!=3)
    {
      cerr << "Usage: " << argv[0]
           << " out_filename GE_RDF_filename [template_projdata]\n"
           << "The template is used for size- and time-frame-info, but actual counts are ignored.\n"
           << "If no template is specified, we will use the normal GE sizes and the time frame information of the RDF.\n";
      return EXIT_FAILURE;
    }
  // const int eff_iter_num = atoi(argv[4]);
  const int iter_num = 1;//atoi(argv[5]);

  
  const string input_filename = argv[2];
  const string output_file_name = argv[1];
  const string program_name = argv[0];
  shared_ptr<const ProjDataInfo> proj_data_info_sptr;
  shared_ptr<ExamInfo> exam_info_sptr;

<<<<<<< HEAD
  ProjDataInterfile
    proj_data(template_projdata_ptr->get_exam_info_sptr(),
              template_projdata_ptr->get_proj_data_info_sptr()->create_shared_clone(),
          output_file_name);

  const int num_rings =
    template_projdata_ptr->get_proj_data_info_sptr()->get_scanner_ptr()->get_num_rings();
  const int num_detectors_per_ring =
    template_projdata_ptr->get_proj_data_info_sptr()->get_scanner_ptr()->get_num_detectors_per_ring();
#if 0
  const int num_tangential_crystals_per_block = 8;
  const int num_tangential_blocks = num_detectors_per_ring/num_tangential_crystals_per_block;
  const int num_axial_crystals_per_block = num_rings/2;
  warning("TODO num_axial_crystals_per_block == num_rings/2\n");
  const int num_axial_blocks = num_rings/num_axial_crystals_per_block;

  BlockData3D norm_block_data(num_axial_blocks, num_tangential_blocks,
                              num_axial_blocks-1, num_tangential_blocks-1);
#endif
=======
  GE::RDF_HDF5::GEHDF5Wrapper input_file(input_filename);
  std::string template_filename;
  if (argc==4)
    {
      template_filename = argv[3];
      shared_ptr<ProjData> template_projdata_sptr = ProjData::read_from_file(template_filename);
      proj_data_info_sptr = template_projdata_sptr->get_proj_data_info_sptr();
      exam_info_sptr = template_projdata_sptr->get_exam_info_sptr();
    }
  else
    {
      template_filename = input_filename;
      proj_data_info_sptr = input_file.get_proj_data_info_sptr();
      exam_info_sptr = input_file.get_exam_info_sptr();
    }

  if (exam_info_sptr->get_time_frame_definitions().get_num_time_frames()==0 ||
      exam_info_sptr->get_time_frame_definitions().get_duration(1) < .0001)
    error("Missing time-frame information in \"" + template_filename +'\"');

  ProjDataInterfile 
    proj_data(exam_info_sptr,
              proj_data_info_sptr->create_shared_clone(),
              output_file_name);

  const int num_rings =
    proj_data_info_sptr->get_scanner_ptr()->get_num_rings();
  const int num_detectors_per_ring =
    proj_data_info_sptr->get_scanner_ptr()->get_num_detectors_per_ring();
  // this uses the wrong naming currently. It so happens that the formulas are the same
  // as when multiplying efficiencies
>>>>>>> 57b7778a
  DetectorEfficiencies efficiencies(IndexRange2D(num_rings, num_detectors_per_ring));

  {
    GE::RDF_HDF5::SinglesRatesFromGEHDF5  singles;
    singles.read_singles_from_listmode_file(input_filename);
    // efficiencies
    if (true)
    {
      for (int r=0; r<num_rings; ++r)
        for (int c=0; c<num_detectors_per_ring; ++c)
        {
          DetectionPosition<> pos(c,r,0);
          efficiencies[r][c]=singles.get_singles_rate(pos,
                                                      exam_info_sptr->get_time_frame_definitions().get_start_time(1),
                                                      exam_info_sptr->get_time_frame_definitions().get_end_time(1));
        }
    }
  }// nothing

  {
    const ProjDataInfoCylindricalNoArcCorr * const proj_data_info_ptr =
<<<<<<< HEAD
      dynamic_cast<const ProjDataInfoCylindricalNoArcCorr * const>
      (proj_data.get_proj_data_info_sptr().get());
=======
      dynamic_cast<const ProjDataInfoCylindricalNoArcCorr * const> (proj_data.get_proj_data_info_ptr());
>>>>>>> 57b7778a
    if (proj_data_info_ptr == 0)
    {
      error("Can only process not arc-corrected data\n");
    }
    const int half_fan_size =
      std::min(proj_data_info_ptr->get_max_tangential_pos_num(),
              -proj_data_info_ptr->get_min_tangential_pos_num());
    const int fan_size = 2*half_fan_size+1;

    const int max_ring_diff =
      proj_data_info_ptr->get_max_ring_difference(proj_data_info_ptr->get_max_segment_num());

    const int mashing_factor =
      proj_data_info_ptr->get_view_mashing_factor();

    shared_ptr<Scanner> scanner_sptr(new Scanner(*proj_data_info_ptr->get_scanner_ptr()));

    const ProjDataInfoCylindricalNoArcCorr * const uncompressed_proj_data_info_ptr =
      dynamic_cast<const ProjDataInfoCylindricalNoArcCorr * const>(ProjDataInfo::ProjDataInfoCTI(scanner_sptr,
                                                                  /*span=*/1, max_ring_diff,
                                                                  /*num_views=*/num_detectors_per_ring/2,
                                                                  fan_size,
                                                                  /*arccorrection=*/false));

    const float coincidence_time_window = input_file.get_coincidence_time_window();

    /* Randoms from singles formula is

           randoms-rate[i,j] = coinc_window * singles-rate[i] * singles-rate[j]

       However, we actually have total counts in the singles (despite the current name),
       and need total counts in the randoms. This gives

           randoms-counts[i,j] * total_to_activity = coinc_window * singles-counts[i] * singles-counts[j] * total_to_activity^2

       That leads to the formula below.
    */
    const double duration = exam_info_sptr->get_time_frame_definitions().get_duration(1);
    warning("Assuming F-18 tracer!!!");
    const double isotope_halflife = 6586.2;
    const double decay_corr_factor = decay_correction_factor(isotope_halflife, 0., duration);
    const double total_to_activity = decay_corr_factor / duration;
    info(boost::format("decay correction factor: %1%, time frame duration: %2%. total correction factor from activity to counts: %3%")
         % decay_corr_factor % duration % (1/total_to_activity),
         2);

    Bin bin;
    Bin uncompressed_bin;

    for (bin.segment_num() = proj_data.get_min_segment_num();
         bin.segment_num() <= proj_data.get_max_segment_num();
         ++ bin.segment_num())
    {

      for (bin.axial_pos_num() = proj_data.get_min_axial_pos_num(bin.segment_num());
           bin.axial_pos_num() <= proj_data.get_max_axial_pos_num(bin.segment_num());
           ++bin.axial_pos_num())
      {
        Sinogram<float> sinogram =
          proj_data_info_ptr->get_empty_sinogram(bin.axial_pos_num(),bin.segment_num());
        const float out_m = proj_data_info_ptr->get_m(bin);
        const int in_min_segment_num =
          proj_data_info_ptr->get_min_ring_difference(bin.segment_num());
        const int in_max_segment_num =
          proj_data_info_ptr->get_max_ring_difference(bin.segment_num());

        // now loop over uncompressed detector-pairs

        {
          for (uncompressed_bin.segment_num() = in_min_segment_num;
               uncompressed_bin.segment_num() <= in_max_segment_num;
               ++uncompressed_bin.segment_num())
          {
            for (uncompressed_bin.axial_pos_num() = uncompressed_proj_data_info_ptr->get_min_axial_pos_num(uncompressed_bin.segment_num());
                uncompressed_bin.axial_pos_num()  <= uncompressed_proj_data_info_ptr->get_max_axial_pos_num(uncompressed_bin.segment_num());
                ++uncompressed_bin.axial_pos_num() )
            {
              const float in_m = uncompressed_proj_data_info_ptr->get_m(uncompressed_bin);
              if (fabs(out_m - in_m) > 1E-4)
                continue;


              // views etc
              if (proj_data.get_min_view_num()!=0)
                error("Can only handle min_view_num==0\n");
              for (bin.view_num() = proj_data.get_min_view_num();
                   bin.view_num() <= proj_data.get_max_view_num();
                   ++ bin.view_num())
              {

                for (bin.tangential_pos_num() = -half_fan_size;
                     bin.tangential_pos_num() <= half_fan_size;
                     ++bin.tangential_pos_num())
                {
                  uncompressed_bin.tangential_pos_num() = bin.tangential_pos_num();
                  for (uncompressed_bin.view_num() = bin.view_num()*mashing_factor;
                       uncompressed_bin.view_num() < (bin.view_num()+1)*mashing_factor;
                       ++ uncompressed_bin.view_num())
                  {

                    int ra = 0, a = 0;
                    int rb = 0, b = 0;
                    uncompressed_proj_data_info_ptr->get_det_pair_for_bin(a, ra, b, rb,
                                                  uncompressed_bin);

                    sinogram[bin.view_num()][bin.tangential_pos_num()] +=
                          coincidence_time_window*efficiencies[ra][a]*efficiencies[rb][(b%num_detectors_per_ring)]*total_to_activity;
                  }// endfor uncompresed view num
                }//endfor tangeial pos num
              }// endfor view num
            }//endfor uncompresed axial pos
          }//endfor uncompresed segment num
        }// nothing
        proj_data.set_sinogram(sinogram);
      }//endfor axial pos num

    }//endfor segment num
  }//nothing


  return EXIT_SUCCESS;
}<|MERGE_RESOLUTION|>--- conflicted
+++ resolved
@@ -82,29 +82,8 @@
   const string output_file_name = argv[1];
   const string program_name = argv[0];
   shared_ptr<const ProjDataInfo> proj_data_info_sptr;
-  shared_ptr<ExamInfo> exam_info_sptr;
-
-<<<<<<< HEAD
-  ProjDataInterfile
-    proj_data(template_projdata_ptr->get_exam_info_sptr(),
-              template_projdata_ptr->get_proj_data_info_sptr()->create_shared_clone(),
-          output_file_name);
-
-  const int num_rings =
-    template_projdata_ptr->get_proj_data_info_sptr()->get_scanner_ptr()->get_num_rings();
-  const int num_detectors_per_ring =
-    template_projdata_ptr->get_proj_data_info_sptr()->get_scanner_ptr()->get_num_detectors_per_ring();
-#if 0
-  const int num_tangential_crystals_per_block = 8;
-  const int num_tangential_blocks = num_detectors_per_ring/num_tangential_crystals_per_block;
-  const int num_axial_crystals_per_block = num_rings/2;
-  warning("TODO num_axial_crystals_per_block == num_rings/2\n");
-  const int num_axial_blocks = num_rings/num_axial_crystals_per_block;
-
-  BlockData3D norm_block_data(num_axial_blocks, num_tangential_blocks,
-                              num_axial_blocks-1, num_tangential_blocks-1);
-#endif
-=======
+  shared_ptr<const ExamInfo> exam_info_sptr;
+
   GE::RDF_HDF5::GEHDF5Wrapper input_file(input_filename);
   std::string template_filename;
   if (argc==4)
@@ -136,7 +115,7 @@
     proj_data_info_sptr->get_scanner_ptr()->get_num_detectors_per_ring();
   // this uses the wrong naming currently. It so happens that the formulas are the same
   // as when multiplying efficiencies
->>>>>>> 57b7778a
+
   DetectorEfficiencies efficiencies(IndexRange2D(num_rings, num_detectors_per_ring));
 
   {
@@ -158,12 +137,8 @@
 
   {
     const ProjDataInfoCylindricalNoArcCorr * const proj_data_info_ptr =
-<<<<<<< HEAD
       dynamic_cast<const ProjDataInfoCylindricalNoArcCorr * const>
       (proj_data.get_proj_data_info_sptr().get());
-=======
-      dynamic_cast<const ProjDataInfoCylindricalNoArcCorr * const> (proj_data.get_proj_data_info_ptr());
->>>>>>> 57b7778a
     if (proj_data_info_ptr == 0)
     {
       error("Can only process not arc-corrected data\n");
