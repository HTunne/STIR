--- conflicted
+++ resolved
@@ -113,17 +113,10 @@
       zoom == 1.0 && x_offset_in_mm == 0.0 && y_offset_in_mm == 0.0) 
     return;
     
-<<<<<<< HEAD
-  ProjDataInfo * new_proj_data_info_ptr =
-    in_viewgrams.get_proj_data_info_sptr()->clone();
+  shared_ptr<ProjDataInfo>
+    new_proj_data_info_sptr(in_viewgrams.get_proj_data_info_sptr()->clone());
   ProjDataInfoCylindricalArcCorr* new_proj_data_info_arccorr_sptr =
-    dynamic_cast<ProjDataInfoCylindricalArcCorr*>(new_proj_data_info_ptr);
-=======
-  shared_ptr<ProjDataInfo>
-    new_proj_data_info_sptr(in_viewgrams.get_proj_data_info_ptr()->clone());
-  ProjDataInfoCylindricalArcCorr* new_proj_data_info_arccorr_ptr =
     dynamic_cast<ProjDataInfoCylindricalArcCorr*>(new_proj_data_info_sptr.get());
->>>>>>> c05fd348
 
   if ( new_proj_data_info_arccorr_sptr==0)
     error("zoom_viewgram does not support non-arccorrected data. Sorry\n");
@@ -166,17 +159,10 @@
       zoom == 1.0 && x_offset_in_mm == 0.0 && y_offset_in_mm == 0.0) 
     return;
     
-<<<<<<< HEAD
-  ProjDataInfo * new_proj_data_info_ptr =
-    in_view.get_proj_data_info_sptr()->clone();
+  shared_ptr<ProjDataInfo>
+    new_proj_data_info_sptr(in_view.get_proj_data_info_sptr()->clone());
   ProjDataInfoCylindricalArcCorr* new_proj_data_info_arccorr_sptr =
-    dynamic_cast<ProjDataInfoCylindricalArcCorr*>(new_proj_data_info_ptr);
-=======
-  shared_ptr<ProjDataInfo>
-    new_proj_data_info_sptr(in_view.get_proj_data_info_ptr()->clone());
-  ProjDataInfoCylindricalArcCorr* new_proj_data_info_arccorr_ptr =
     dynamic_cast<ProjDataInfoCylindricalArcCorr*>(new_proj_data_info_sptr.get());
->>>>>>> c05fd348
 
   if ( new_proj_data_info_arccorr_sptr==0)
     error("zoom_viewgram does not support non-arccorrected data. Sorry\n");
