/*!
  \file
  \ingroup utilities
  \ingroup recon_buildblock
  \brief Demo for Realtime reconstruction initialization

  \author Nikos Efthimiou


  \par main() for any reconstruction which will be created in realtime.
  \code
  recontest parfile
  \endcode

*/


#include "stir/DiscretisedDensity.h"
#include "stir/IO/read_from_file.h"
#include "stir/recon_buildblock/Reconstruction.h"
#include <iostream>
#include <stdlib.h>
#include <string>
#include "stir/Succeeded.h"
#include "stir/CPUTimer.h"
#include "stir/HighResWallClockTimer.h"
#include "stir/IO/write_to_file.h"

static void print_usage_and_exit()
{
    std::cerr<<"This executable is able to reconstruct some data without calling a specific reconstruction method, from the code.\n";
    std::cerr<<"but specifing the method in the par file with the \"econstruction method\". \n";
    std::cerr<<"\nUsage:\nrecontest reconstuction.par\n";
    std::cerr<<"Example parameter file:\n\n"
            <<"reconstruction method := OSMAPOSL\n"
           <<"OSMAPOSLParameters := \n"
          <<"objective function type:= PoissonLogLikelihoodWithLinearModelForMeanAndProjData\n"
         <<"PoissonLogLikelihoodWithLinearModelForMeanAndProjData Parameters:=\n"
        <<"input file := <input>.hs\n"
       <<"maximum absolute segment number to process := -1\n"
      <<"projector pair type := Matrix\n"
     <<"Projector Pair Using Matrix Parameters :=\n"
    <<"Matrix type := Ray Tracing\n"
    <<"Ray tracing matrix parameters :=\n"
    <<"number of rays in tangential direction to trace for each bin:= 10\n"
    <<"End Ray tracing matrix parameters :=\n"
    <<"End Projector Pair Using Matrix Parameters :=\n"
    <<"recompute sensitivity := 1\n"
    <<"zoom := 1\n"
    <<"end PoissonLogLikelihoodWithLinearModelForMeanAndProjData Parameters:=\n"
    <<"enforce initial positivity condition:= 1 \n"
    <<"number of subsets:= 1\n"
    <<"number of subiterations:= 1 \n"
    <<"save estimates at subiteration intervals:= 1\n"
    <<"output filename prefix := output\n"
    <<"end OSMAPOSLParameters := \n"
    <<"end reconstruction := \n";
    exit(EXIT_FAILURE);
}


/***********************************************************/

int main(int argc, const char *argv[])
{
    using namespace stir;

    if (argc!=2)
        print_usage_and_exit();

    shared_ptr < Reconstruction < DiscretisedDensity < 3, float > > >
            reconstruction_method_sptr;

    std::string output_filename;

    KeyParser parser;
    parser.add_start_key("Reconstruction");
    parser.add_stop_key("End Reconstruction");
    parser.add_key("output filename prefix", &output_filename);
    parser.add_parsing_key("reconstruction method", &reconstruction_method_sptr);
    parser.parse(argv[1]);

    HighResWallClockTimer t;
    t.reset();
    t.start();


    if (reconstruction_method_sptr->reconstruct() == Succeeded::yes)
    {
        t.stop();
        std::cout << "Total Wall clock time: " << t.value() << " seconds" << std::endl;
    }
    else
    {
        t.stop();
        return Succeeded::no;
    }

<<<<<<< HEAD

    // Get the reconstructed image and save it to the disk
    std::string output_filename("./output_image");
    shared_ptr  < DiscretisedDensity < 3, float > > reconstructed_image =
            reconstruction_method_sptr->get_reconstructed_image();

////    shared_ptr<OutputFileFormat< DiscretisedDensity < 3, float > > > output = reconstructed_image;

    OutputFileFormat<DiscretisedDensity < 3, float > >::default_sptr()->write_to_file(output_filename, *reconstructed_image.get());

=======
    //
    // Save the reconstruction output from this location.
    //

    if (output_filename.length() > 0 )
    {
        shared_ptr  < DiscretisedDensity < 3, float > > reconstructed_image =
                reconstruction_method_sptr->get_target_image();

        OutputFileFormat<DiscretisedDensity < 3, float > >::default_sptr()->
                write_to_file(output_filename, *reconstructed_image.get());
    }

    return Succeeded::yes;
>>>>>>> b0479504
    return EXIT_SUCCESS;
}
<|MERGE_RESOLUTION|>--- conflicted
+++ resolved
@@ -96,18 +96,6 @@
         return Succeeded::no;
     }
 
-<<<<<<< HEAD
-
-    // Get the reconstructed image and save it to the disk
-    std::string output_filename("./output_image");
-    shared_ptr  < DiscretisedDensity < 3, float > > reconstructed_image =
-            reconstruction_method_sptr->get_reconstructed_image();
-
-////    shared_ptr<OutputFileFormat< DiscretisedDensity < 3, float > > > output = reconstructed_image;
-
-    OutputFileFormat<DiscretisedDensity < 3, float > >::default_sptr()->write_to_file(output_filename, *reconstructed_image.get());
-
-=======
     //
     // Save the reconstruction output from this location.
     //
@@ -122,6 +110,6 @@
     }
 
     return Succeeded::yes;
->>>>>>> b0479504
+
     return EXIT_SUCCESS;
 }
